--- conflicted
+++ resolved
@@ -1765,44 +1765,10 @@
     }
     enkf_main_run_exp(enkf_main , iactive , true , step1 , step1 , FORECAST, true);    
     while (true) {
-<<<<<<< HEAD
-       {
-        const char * runpath_fmt = analysis_iter_config_iget_runpath_fmt( iter_config , iter);
-        if (iter != 0) 
-          initialize = false;
-        
-        if (runpath_fmt != NULL) {
-          char * runpath_key = util_alloc_sprintf( "runpath-%d" , iter);
-          model_config_add_runpath( model_config , runpath_key , runpath_fmt);
-          model_config_select_runpath( model_config , runpath_key );
-          free( runpath_key );
-        }
-      }
-      
-       enkf_main_run_exp(enkf_main , iactive , true , step1 , step1 , FORECAST, initialize);
-      if (iter == num_iter)
-        break;
-
-
-      {
-        const char * target_fs_name  = analysis_iter_config_iget_case( iter_config , iter+1 );
-        if (target_fs_name == NULL){
-          fprintf(stderr,"Sorry: the updated ensemble will overwrite the current case in the iterated ensemble smoother.");
-          enkf_main_smoother_update(enkf_main , step_list , enkf_main_get_fs(enkf_main));
-        }
-        else{
-          enkf_fs_type * target_fs     = enkf_main_get_alt_fs(enkf_main , target_fs_name , false , true );
-          enkf_main_smoother_update(enkf_main , step_list , target_fs);
-          enkf_main_set_fs(enkf_main , target_fs , enkf_fs_get_case_name( target_fs ));
-        }
-        cases_config_set_iteration_number(enkf_fs_get_cases_config(target_fs), iter+1);
-      }
-=======
       if (iter == num_iter)
         break;
       
       enkf_main_iterate_smoother(enkf_main, step2, iter, iter_config, step_list, iactive, model_config);   
->>>>>>> a13d284e
       iter++;
     }
     int_vector_free( step_list );
