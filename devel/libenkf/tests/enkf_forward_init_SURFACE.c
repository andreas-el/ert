--- conflicted
+++ resolved
@@ -103,11 +103,7 @@
 
         {
           run_mode_type run_mode = ENSEMBLE_EXPERIMENT; 
-<<<<<<< HEAD
-          enkf_main_init_run(enkf_main , run_mode , false);     /* This is ugly */
-=======
           enkf_main_init_run(enkf_main , NULL , run_mode , INIT_NONE);     /* This is ugly */
->>>>>>> e4e40beb
         }
         
         
@@ -139,11 +135,7 @@
 
         {
           run_mode_type run_mode = ENSEMBLE_EXPERIMENT; 
-<<<<<<< HEAD
-          enkf_main_init_run(enkf_main , run_mode , false);     /* This is ugly */
-=======
           enkf_main_init_run(enkf_main , NULL , run_mode , INIT_NONE );     /* This is ugly */
->>>>>>> e4e40beb
         }
         
         test_assert_true( enkf_node_forward_init( surface_node , "simulations/run0" , 0 ));
