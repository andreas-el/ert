--- conflicted
+++ resolved
@@ -28,32 +28,7 @@
 
 #include <ert/job_queue/job_queue.h>
 
-<<<<<<< HEAD
 void submit_jobs_to_queue(job_queue_type * queue, test_work_area_type * work_area, char * executable_to_run, int number_of_jobs, int number_of_slowjobs, char* sleep_short, char* sleep_long, bool multithreaded) {
-=======
-
-void job_queue_set_driver_(job_driver_type driver_type) {
-  job_queue_type * queue = job_queue_alloc(10, "OK", "ERROR");
-  queue_driver_type * driver = queue_driver_alloc(driver_type);
-  test_assert_false(job_queue_has_driver(queue));
-
-  job_queue_set_driver(queue, driver);
-  test_assert_true(job_queue_has_driver(queue));
-
-  job_queue_free(queue);
-  queue_driver_free(driver);
-
-}
-
-void run_jobs_with_time_limit_test(char * executable_to_run, int number_of_jobs, int number_of_slowjobs, char * sleep_short, char * sleep_long, int max_sleep) {
-  test_work_area_type * work_area = test_work_area_alloc("job_queue");
-  
-  job_queue_type * queue = job_queue_alloc(number_of_jobs, "OK.status", "ERROR");
-  queue_driver_type * driver = queue_driver_alloc_local();
-  job_queue_set_driver(queue, driver);
-  job_queue_set_max_job_duration(queue, max_sleep);
-  
->>>>>>> 22059340
   int submitted_slowjobs = 0;
   for (int i = 0; i < number_of_jobs; i++) {
     char * runpath = util_alloc_sprintf("%s/%s_%d", test_work_area_get_cwd(work_area), "job", i);
@@ -103,7 +78,7 @@
 }
 
 void run_jobs_with_time_limit_test(char * executable_to_run, int number_of_jobs, int number_of_slowjobs, char * sleep_short, char * sleep_long, int max_sleep) {
-  test_work_area_type * work_area = test_work_area_alloc("job_queue", false);
+  test_work_area_type * work_area = test_work_area_alloc("job_queue");
   job_queue_type * queue = job_queue_alloc(number_of_jobs, "OK.status", "ERROR");
 
   queue_driver_type * driver = queue_driver_alloc_local();
@@ -128,17 +103,10 @@
   test_work_area_free(work_area);
 }
 
-<<<<<<< HEAD
+
 void run_and_monitor_jobs(char * executable_to_run, int max_job_duration, time_t stop_time, int min_realizations, int num_completed, int interval_between_jobs) {
   int number_of_jobs = 10;
-  test_work_area_type * work_area = test_work_area_alloc("job_queue", false);
-
-=======
-
-void run_jobs_time_limit_multithreaded(char * executable_to_run, int number_of_jobs, int number_of_slowjobs, char * sleep_short, char * sleep_long, int max_sleep) {
-  test_work_area_type * work_area = test_work_area_alloc("job_queue");
-  
->>>>>>> 22059340
+  test_work_area_type * work_area = test_work_area_alloc("job_queue");
   job_queue_type * queue = job_queue_alloc(number_of_jobs, "OK.status", "ERROR");
   queue_driver_type * driver = queue_driver_alloc_local();
   job_queue_set_driver(queue, driver);
@@ -189,7 +157,7 @@
 }
 
 void run_jobs_time_limit_multithreaded(char * executable_to_run, int number_of_jobs, int number_of_slowjobs, char * sleep_short, char * sleep_long, int max_sleep) {
-  test_work_area_type * work_area = test_work_area_alloc("job_queue", false);
+  test_work_area_type * work_area = test_work_area_alloc("job_queue");
 
 
   job_queue_type * queue = job_queue_alloc(number_of_jobs, "OK.status", "ERROR");
@@ -229,7 +197,7 @@
   int number_of_jobs = 20;
   int number_of_queue_reuse = 10;
 
-  test_work_area_type * work_area = test_work_area_alloc("job_queue", false);
+  test_work_area_type * work_area = test_work_area_alloc("job_queue");
 
   job_queue_type * queue = job_queue_alloc(number_of_jobs, "OK.status", "ERROR");
   queue_driver_type * driver = queue_driver_alloc_local();
@@ -392,7 +360,7 @@
 
   int number_of_jobs = 10;
 
-  test_work_area_type * work_area = test_work_area_alloc("job_queue", false);
+  test_work_area_type * work_area = test_work_area_alloc("job_queue");
   job_queue_type * queue = job_queue_alloc(number_of_jobs, "OK.status", "ERROR");
   queue_driver_type * driver = queue_driver_alloc_local();
   job_queue_set_driver(queue, driver);
@@ -436,7 +404,7 @@
 
   int number_of_jobs = 10;
 
-  test_work_area_type * work_area = test_work_area_alloc("job_queue", false);
+  test_work_area_type * work_area = test_work_area_alloc("job_queue");
   job_queue_type * queue = job_queue_alloc(number_of_jobs, "OK.status", "ERROR");
   queue_driver_type * driver = queue_driver_alloc_local();
   job_queue_set_driver(queue, driver);
@@ -459,7 +427,7 @@
   printf("Running JobQueueSetAutoStopTime_AllJobsAreFinished_AutoStopDoesNothing\n");
 
   int number_of_jobs = 10;
-  test_work_area_type * work_area = test_work_area_alloc("job_queue", false);
+  test_work_area_type * work_area = test_work_area_alloc("job_queue");
   job_queue_type * queue = job_queue_alloc(number_of_jobs, "OK.status", "ERROR");
 
   queue_driver_type * driver = queue_driver_alloc_local();
