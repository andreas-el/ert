--- conflicted
+++ resolved
@@ -48,8 +48,6 @@
     def getObservationTime(self, index):
         """ @rtype: ctime """
         return EnkfObs.cNamespace().iget_obs_time(self, index)
-<<<<<<< HEAD
-=======
 
     def addObservationVector(self, observation_key, observation_vector):
         assert isinstance(observation_key, str)
@@ -58,7 +56,6 @@
         observation_vector.convertToCReference(self)
 
         EnkfObs.cNamespace().add_obs_vector(self, observation_key, observation_vector)
->>>>>>> 92321d48
 
     def free(self):
         EnkfObs.cNamespace().free(self)
@@ -74,9 +71,5 @@
 EnkfObs.cNamespace().alloc_typed_keylist = cwrapper.prototype("stringlist_obj enkf_obs_alloc_typed_keylist(enkf_obs, enkf_obs_impl_type)")
 EnkfObs.cNamespace().has_key             = cwrapper.prototype("bool enkf_obs_has_key(enkf_obs, char*)")
 EnkfObs.cNamespace().get_vector          = cwrapper.prototype("obs_vector_ref enkf_obs_get_vector(enkf_obs, char*)")
-<<<<<<< HEAD
 EnkfObs.cNamespace().iget_obs_time       = cwrapper.prototype("time_t enkf_obs_iget_obs_time(enkf_obs, int)")
-=======
-EnkfObs.cNamespace().iget_obs_time       = cwrapper.prototype("time_t enkf_obs_iget_obs_time(enkf_obs, int)")
-EnkfObs.cNamespace().add_obs_vector      = cwrapper.prototype("void enkf_obs_add_obs_vector(enkf_obs, char*, obs_vector)")
->>>>>>> 92321d48
+EnkfObs.cNamespace().add_obs_vector      = cwrapper.prototype("void enkf_obs_add_obs_vector(enkf_obs, char*, obs_vector)")